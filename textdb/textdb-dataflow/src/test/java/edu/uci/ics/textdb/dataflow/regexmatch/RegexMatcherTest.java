--- conflicted
+++ resolved
@@ -346,7 +346,6 @@
         String regex = "patient";
         testHelper.runTest(regex, RegexTestConstantsText.CONTENT_ATTR, true, 2);
 
-<<<<<<< HEAD
         List<ITuple> exactResultsWithLimit = testHelper.getResults();
         List<ITuple> expectedResults = new ArrayList<ITuple>();
         
@@ -431,92 +430,6 @@
 //      
 //      String regex = "(T|t)he";
 //      testHelper.runTest(regex, RegexTestConstantsText.CONTENT_ATTR, true);
-=======
-		List<ITuple> exactResultsWithLimit = testHelper.getResults();
-		List<ITuple> expectedResults = new ArrayList<ITuple>();
-		
-		Schema spanSchema = testHelper.getSpanSchema();
-		List<Span> spans = new ArrayList<Span>();
-		spans.add(new Span(RegexTestConstantsText.CONTENT, 4, 11, regex, "patient"));
-		IField spanField = new ListField<Span>(new ArrayList<Span>(spans));
-		List<IField> fields = new ArrayList<IField>(data.get(4).getFields());
-		fields.add(spanField);
-		expectedResults.add(new DataTuple(spanSchema, fields.toArray(new IField[fields.size()])));
-		
-		spans.clear();
-		fields.clear();
-		spans.add(new Span(RegexTestConstantsText.CONTENT, 4, 11, regex, "patient"));
-		spans.add(new Span(RegexTestConstantsText.CONTENT, 65, 72, regex, "patient"));
-		spanField = new ListField<Span>(new ArrayList<Span>(spans));
-		fields = new ArrayList<IField>(data.get(5).getFields());
-		fields.add(spanField);
-		expectedResults.add(new DataTuple(spanSchema, fields.toArray(new IField[fields.size()])));
-		
-		spans.clear();
-		fields.clear();
-		spans.add(new Span(RegexTestConstantsText.CONTENT, 4, 11, regex, "patient"));
-		spanField = new ListField<Span>(new ArrayList<Span>(spans));
-		fields = new ArrayList<IField>(data.get(6).getFields());
-		fields.add(spanField);
-		expectedResults.add(new DataTuple(spanSchema, fields.toArray(new IField[fields.size()])));
-		
-		exactResultsWithLimit = Utils.removePayload(exactResultsWithLimit);
-		Assert.assertTrue(expectedResults.containsAll(exactResultsWithLimit));
-		Assert.assertEquals(expectedResults.size(), 3);
-		Assert.assertEquals(exactResultsWithLimit.size(), 2);
-	}
-	
-	
-	@Test
-	public void testRegexWithLimitOffset() throws Exception {
-		List<ITuple> data = RegexTestConstantsText.getSampleTextTuples();
-		RegexMatcherTestHelper testHelper = new RegexMatcherTestHelper(RegexTestConstantsText.SCHEMA_TEXT, data);
-		
-		String regex = "patient";
-		testHelper.runTest(regex, RegexTestConstantsText.CONTENT_ATTR, true, 2, 1);
-
-		List<ITuple> exactResultsWithLimitOffset = testHelper.getResults();
-		List<ITuple> expectedResults = new ArrayList<ITuple> ();
-		
-		Schema spanSchema = testHelper.getSpanSchema();
-		List<Span> spans = new ArrayList<Span>();
-		spans.add(new Span(RegexTestConstantsText.CONTENT, 4, 11, regex, "patient"));
-		IField spanField = new ListField<Span>(new ArrayList<Span>(spans));
-		List<IField> fields = new ArrayList<IField>(data.get(4).getFields());
-		fields.add(spanField);
-		expectedResults.add(new DataTuple(spanSchema, fields.toArray(new IField[fields.size()])));
-		
-		spans.clear();
-		fields.clear();
-		spans.add(new Span(RegexTestConstantsText.CONTENT, 4, 11, regex, "patient"));
-		spans.add(new Span(RegexTestConstantsText.CONTENT, 65, 72, regex, "patient"));
-		spanField = new ListField<Span>(new ArrayList<Span>(spans));
-		fields = new ArrayList<IField>(data.get(5).getFields());
-		fields.add(spanField);
-		expectedResults.add(new DataTuple(spanSchema, fields.toArray(new IField[fields.size()])));
-		
-		spans.clear();
-		fields.clear();
-		spans.add(new Span(RegexTestConstantsText.CONTENT, 4, 11, regex, "patient"));
-		spanField = new ListField<Span>(new ArrayList<Span>(spans));
-		fields = new ArrayList<IField>(data.get(6).getFields());
-		fields.add(spanField);
-		expectedResults.add(new DataTuple(spanSchema, fields.toArray(new IField[fields.size()])));
-		
-		exactResultsWithLimitOffset = Utils.removePayload(exactResultsWithLimitOffset);
-		Assert.assertTrue(expectedResults.containsAll(exactResultsWithLimitOffset));
-		Assert.assertEquals(expectedResults.size(), 3);
-		Assert.assertEquals(exactResultsWithLimitOffset.size(), 2);
-	}
-	
-//	@Test
-//	public void testRegexWithLimitProblem() throws Exception {
-//		List<ITuple> data = RegexTestConstantsText.getSampleTextTuples();
-//		RegexMatcherTestHelper testHelper = new RegexMatcherTestHelper(RegexTestConstantsText.SCHEMA_TEXT, data);
-//		
-//		String regex = "(T|t)he";
-//		testHelper.runTest(regex, RegexTestConstantsText.CONTENT_ATTR, true);
->>>>>>> 60b4d305
 //
 //      List<ITuple> exactResults = testHelper.getResults();
 //      List<ITuple> expectedResults = new ArrayList<ITuple>();
@@ -587,4 +500,3 @@
     
 }
 
-
