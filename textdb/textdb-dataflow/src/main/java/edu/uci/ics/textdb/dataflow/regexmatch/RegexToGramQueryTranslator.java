package edu.uci.ics.textdb.dataflow.regexmatch;

import com.google.re2j.PublicParser;
import com.google.re2j.PublicRE2;
import com.google.re2j.PublicRegexp;
import com.google.re2j.PublicSimplify;

/**
 * This class translates a regex to a boolean query of n-grams,
 * according to the <a href='https://swtch.com/~rsc/regexp/regexp4.html'>algorithm</a> 
 * described in Russ Cox's article. <br>
 * 
 * @Author Zuozhi Wang
 * @Author Shuying Lai
 * 
 */
public class RegexToGramQueryTranslator {	
	/**
	 * This method translates a regular expression to 
	 * a boolean expression of n-grams. <br>
	 * Then the boolean expression can be queried using 
	 * an n-gram inverted index to speed up regex matching. <br>
	 * 
	 * 
	 * @param regex, the regex string to be translated.
	 * @return GamBooleanQeruy, a boolean query of n-grams.
	 */
	public static GramBooleanQuery translate(String regex) 
		throws com.google.re2j.PatternSyntaxException{
		
	    PublicRegexp re = PublicParser.parse(regex, PublicRE2.PERL);
	    re = PublicSimplify.simplify(re);
	    RegexInfo regexInfo = analyze(re);
	    regexInfo.simplify(true);
	    return regexInfo.match;
	}
	
	
	/**
	 * This is the main function of analyzing a regular expression. <br>
	 * This methods walks through the regex abstract syntax tree generated by RE2J, 
	 * and 
	 * 
	 * @param PublicRegexp
	 * @return RegexInfo
	 */
	private static RegexInfo analyze(PublicRegexp re) {
		RegexInfo info = new RegexInfo();
		switch (re.getOp()) {
		// NO_MATCH is a regex that doesn't match anything.
		// It's used to handle error cases, which shouldn't 
		// happen unless something goes wrong.
		case NO_MATCH: 
		case VERTICAL_BAR:
		case LEFT_PAREN: {
			return RegexInfo.matchNone();
		}
		// The following cases are treated as 
		// a regex that matches an empty string.
		case EMPTY_MATCH:
		case WORD_BOUNDARY:	case NO_WORD_BOUNDARY:
		case BEGIN_LINE: 	case END_LINE:
		case BEGIN_TEXT: 	case END_TEXT: {
			return RegexInfo.emptyString();
		}
		// A regex that matches any character
		case ANY_CHAR: case ANY_CHAR_NOT_NL: {
			return RegexInfo.anyChar();
		}
		case ALTERNATE:
			return fold((x, y) -> alternate(x,y), re.getSubs(), RegexInfo.matchAny());
		case CONCAT:
			return fold((x, y) -> concat(x, y), re.getSubs(), RegexInfo.matchNone());
		case CAPTURE:
			return analyze(re.getSubs()[0]).simplify(false);
		// For example, [a-z]
		case CHAR_CLASS:
			boolean isCaseSensitive = (re.getFlags() & PublicRE2.FOLD_CASE) != PublicRE2.FOLD_CASE;
			
			if (re.getRunes().length == 0) {
				return RegexInfo.matchNone();
			} else if (re.getRunes().length == 1) {
				String exactStr;
				if (isCaseSensitive) {
					exactStr = Character.toString((char) re.getRunes()[0]);
				} else {
					exactStr = Character.toString((char) re.getRunes()[0]).toLowerCase();
				}
				info.exact.add(exactStr);
				info.simplify(false);
				return info;
			}
			
			// convert all runes to lower case if not case sensitive
			if (!isCaseSensitive) {
				for (int i = 0; i < re.getRunes().length; i++) {
					re.getRunes()[i] = Character.toLowerCase(re.getRunes()[i]);
				}
			}
			
			int count = 0;
			for (int i = 0; i < re.getRunes().length; i += 2) {
				count += re.getRunes()[i+1] - re.getRunes()[i];
				// If the class is too large, it's okay to overestimate.
				if (count > 100) { 
					return RegexInfo.matchAny();
				}
				
				for (int codePoint = re.getRunes()[i]; codePoint <= re.getRunes()[i+1]; codePoint ++) {
					info.exact.add(Character.toString((char) codePoint));
				}
			}
			info.simplify(false);
			return info;
		case LITERAL:
			if (re.getRunes().length == 0) {
				return RegexInfo.emptyString();
			}
			String literal = "";
			if ((re.getFlags() & PublicRE2.FOLD_CASE) != PublicRE2.FOLD_CASE) {  // case sensitive 
				for (int rune: re.getRunes()) {
					literal += Character.toString((char) rune);
				}
			} else {
				for (int rune: re.getRunes()) {
					literal += Character.toString((char) rune).toLowerCase();
				}
			}
			info = new RegexInfo();   
			info.exact.add(literal);
			info.simplify(false);
			return info;
		// A regex that indicates an expression is matched 
		// at least min times, at most max times.
		case REPEAT:
			// When min is zero, we treat REPEAT as START
			// When min is greater than zero, we treat REPEAT as PLUS, and let it fall through.
			if (re.getMin() == 0) {
				return RegexInfo.matchAny();
			}
			// !!!!! intentionally FALL THROUGH to PLUS !!!!!
		// A regex that indicates one or more occurrences of an expression.
		case PLUS:
			// The regexInfo of "(expr)+" should be the same as the info of "expr", 
			// except that "exact" is null, because we don't know the number of repetitions.
			info = analyze(re.getSubs()[0]);
<<<<<<< HEAD
			info.exact.clear();
=======
			
			if (!info.exact.isEmpty()) {
				info.prefix.addAll(info.exact);
				info.suffix.addAll(info.exact);
				info.exact.clear();
			}
>>>>>>> 03c4845b
			return info.simplify(false);
		case QUEST:
			// The regexInfo of "(expr)?" shoud be either the same as the info of "expr",
			// or the same as the info of an empty string.
			return alternate(analyze(re.getSubs()[0]), RegexInfo.emptyString());
		// A regex that indicates zero or more occurrences of an expression.
		case STAR:
			return RegexInfo.matchAny();
		default:
			return RegexInfo.matchAny();
		}
	}
	
	/**
	 * This function calculates the {@code RegexInfo} of alternation of two given {@code RegexInfo}
	 * @param xInfo
	 * @param yInfo
	 * @return xyInfo
	 */
	private static RegexInfo alternate(RegexInfo xInfo, RegexInfo yInfo) {
		RegexInfo xyInfo = new RegexInfo();
		
		if (!xInfo.exact.isEmpty() && !yInfo.exact.isEmpty()) {
			xyInfo.exact = TranslatorUtils.union(xInfo.exact, yInfo.exact, false);
		} else if (!xInfo.exact.isEmpty()) {
			xyInfo.prefix = TranslatorUtils.union(xInfo.exact, yInfo.prefix, false);
			xyInfo.suffix = TranslatorUtils.union(xInfo.exact, yInfo.suffix, true);
			xInfo.addExactToMatch();
		} else if (!yInfo.exact.isEmpty()) {
			xyInfo.prefix = TranslatorUtils.union(xInfo.prefix, yInfo.exact, false);
			xyInfo.suffix = TranslatorUtils.union(xInfo.suffix, yInfo.exact, true);
			yInfo.addExactToMatch();
		} else {
			xyInfo.prefix = TranslatorUtils.union(xInfo.prefix, yInfo.prefix, false);
			xyInfo.suffix = TranslatorUtils.union(xInfo.suffix, yInfo.suffix, true);
		}
		
		xyInfo.emptyable = xInfo.emptyable || yInfo.emptyable;
		
		xyInfo.match = xInfo.match.or(yInfo.match);
		
		xyInfo.simplify(false);
		return xyInfo;
	}
	
	/**
	 * This function calculates the {@code RegexInfo} of concatenation of two given {@code RegexInfo}
	 * @param xInfo
	 * @param yInfo
	 * @return xyInfo
	 */
	private static RegexInfo concat(RegexInfo xInfo, RegexInfo yInfo) {
		RegexInfo xyInfo = new RegexInfo();
		
		xyInfo.match = xInfo.match.and(yInfo.match);
		
		if (!xInfo.exact.isEmpty() && !yInfo.exact.isEmpty()) {
			xyInfo.exact = TranslatorUtils.cartesianProduct(xInfo.exact, yInfo.exact, false);
		} else {
			if (!xInfo.exact.isEmpty()) {
				xyInfo.prefix = TranslatorUtils.cartesianProduct(xInfo.exact, yInfo.prefix, false);
			} else {
				xyInfo.prefix = xInfo.prefix;
				if (xInfo.emptyable) {
					xyInfo.prefix = TranslatorUtils.union(xyInfo.prefix, yInfo.prefix, false);
				}
			}
			
			if (!yInfo.exact.isEmpty()) {
				xyInfo.suffix = TranslatorUtils.cartesianProduct(xInfo.suffix, yInfo.exact, true);
			} else {
				xyInfo.suffix = yInfo.suffix;
				if (yInfo.emptyable) {
					xyInfo.suffix = TranslatorUtils.union(xyInfo.suffix, xInfo.suffix, true);
				}
			}
		}
		
		//TODO: customize 3
		if (xInfo.exact.isEmpty() && yInfo.exact.isEmpty() &&
				xInfo.suffix.size() <= TranslatorUtils.MAX_SET_SIZE && yInfo.prefix.size() <= TranslatorUtils.MAX_SET_SIZE &&
				TranslatorUtils.minLenOfString(xInfo.suffix) + TranslatorUtils.minLenOfString(yInfo.prefix) >= 3) {

			xyInfo.match.add(TranslatorUtils.cartesianProduct(xInfo.suffix, yInfo.prefix, false));
		}
		
		xyInfo.simplify(false);
		
		return xyInfo;
	}
	
	private static RegexInfo fold (TranslatorUtils.IFold iFold, PublicRegexp[] subExpressions, RegexInfo zero) {
		if (subExpressions.length == 0) {
			return zero;
		} else if (subExpressions.length == 1) {
			return analyze(subExpressions[0]);
		}
		
		RegexInfo info = iFold.foldFunc(analyze(subExpressions[0]), analyze(subExpressions[1]));
		for (int i = 2; i < subExpressions.length; i++) {
			info = iFold.foldFunc(info, analyze(subExpressions[i]));
		}
		return info;
	}
	
}<|MERGE_RESOLUTION|>--- conflicted
+++ resolved
@@ -144,16 +144,11 @@
 			// The regexInfo of "(expr)+" should be the same as the info of "expr", 
 			// except that "exact" is null, because we don't know the number of repetitions.
 			info = analyze(re.getSubs()[0]);
-<<<<<<< HEAD
-			info.exact.clear();
-=======
-			
 			if (!info.exact.isEmpty()) {
 				info.prefix.addAll(info.exact);
 				info.suffix.addAll(info.exact);
 				info.exact.clear();
 			}
->>>>>>> 03c4845b
 			return info.simplify(false);
 		case QUEST:
 			// The regexInfo of "(expr)?" shoud be either the same as the info of "expr",
