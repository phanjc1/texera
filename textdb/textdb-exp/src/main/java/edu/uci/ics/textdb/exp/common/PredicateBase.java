--- conflicted
+++ resolved
@@ -80,19 +80,13 @@
         @Type(value = ComparablePredicate.class, name = "Comparison"),
         
         @Type(value = ScanSourcePredicate.class, name = "ScanSource"),
-<<<<<<< HEAD
-        @Type(value = FileSourcePredicate.class, name = "FileSink"),        
-        @Type(value = ExcelSinkPredicate.class, name = "ViewResults"),
-=======
         @Type(value = FileSourcePredicate.class, name = "FileSource"),        
         @Type(value = TupleSinkPredicate.class, name = "ViewResults"),
         @Type(value = ExcelSinkPredicate.class, name = "ExcelSink"),
         @Type(value = MysqlSinkPredicate.class, name = "MysqlSink"),
         
         @Type(value = WordCountIndexSourcePredicate.class, name = "WordCountIndexSource"),
-        @Type(value = WordCountOperatorPredicate.class, name = "WordCount"),
->>>>>>> 0833320b
-        
+        @Type(value = WordCountOperatorPredicate.class, name = "WordCount"),        
 })
 public abstract class PredicateBase implements IPredicate {
     
