--- conflicted
+++ resolved
@@ -105,10 +105,7 @@
         if (other.getClass() != getClass()) { return false; }
         KeywordExtractPredicate keywordExtractPredicate = (KeywordExtractPredicate) other;
         return new EqualsBuilder()
-<<<<<<< HEAD
-=======
                 .appendSuper(super.equals(keywordExtractPredicate))
->>>>>>> f8f55479
                 .append(matchingFields, keywordExtractPredicate.matchingFields)
                 .append(keywords, keywordExtractPredicate.keywords)
                 .append(matchingType, keywordExtractPredicate.matchingType)
