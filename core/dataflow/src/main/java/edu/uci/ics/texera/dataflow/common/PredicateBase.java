--- conflicted
+++ resolved
@@ -107,12 +107,10 @@
 
         @Type(value = BarChartSinkPredicate.class, name = "BarChart"),
         @Type(value = PieChartSinkPredicate.class, name = "PieChart"),
-<<<<<<< HEAD
         @Type(value = LineChartSinkPredicate.class, name = "LineChart"),
-        @Type(value = NltkSentimentPredicate.class, name = "NltkSentiment")
-=======
+        @Type(value = NltkSentimentPredicate.class, name = "NltkSentiment"),
+
         @Type(value = WordCloudSinkPredicate.class, name = "WordCloud"),
->>>>>>> d9ff905a
 
         @Type(value = NltkSentimentPredicate.class, name = "NltkSentiment")
 })
