// The file contains the default environment template
// it's used to store app settings and flags to turn on or off different features

export const defaultEnvironment = {
  /**
   * whether we are in production mode, default is false
   */
  production: false,
  /**
   * root API URL of the backend
   */
  apiUrl: 'api',
  /**
   * whether fetching available source tables is enabled
   * see SourceTablesService for details
   */
  sourceTableEnabled: false,
  /**
   * whether operator schema propagation and autocomplete feature is enabled,
   * see SchemaPropgationService for details
   */
  schemaPropagationEnabled: false,
  /**
   * whether the backend support pause/resume functionaility
   */
  pauseResumeEnabled: false,
  /**
   * whether the backend supports checking execution status
   */
  executionStatusEnabled: true,
  /**
   * whether download execution result is supported
   */
<<<<<<< HEAD
  downloadExecutionResultEnabled: false,

  userSystemEnabled: false,

  amberEngineEnabled: true,
=======
   downloadExecutionResultEnabled: false,
  /**
   * whether linkBreakpoint is supported
   */
  linkBreakpointEnabled: true,

>>>>>>> 5ba175f5
};

export type AppEnv = typeof defaultEnvironment;
<|MERGE_RESOLUTION|>--- conflicted
+++ resolved
@@ -31,20 +31,17 @@
   /**
    * whether download execution result is supported
    */
-<<<<<<< HEAD
   downloadExecutionResultEnabled: false,
 
   userSystemEnabled: false,
 
   amberEngineEnabled: true,
-=======
-   downloadExecutionResultEnabled: false,
+
   /**
    * whether linkBreakpoint is supported
    */
   linkBreakpointEnabled: true,
 
->>>>>>> 5ba175f5
 };
 
 export type AppEnv = typeof defaultEnvironment;
