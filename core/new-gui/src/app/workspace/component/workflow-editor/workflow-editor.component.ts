--- conflicted
+++ resolved
@@ -57,15 +57,10 @@
   constructor(
     private workflowActionService: WorkflowActionService,
     private dragDropService: DragDropService,
-<<<<<<< HEAD
     private elementRef: ElementRef,
     private workflowUtilService: WorkflowUtilService,
-
-=======
     private validationWorkflowService: ValidationWorkflowService,
-    private jointUIService: JointUIService,
-    private elementRef: ElementRef
->>>>>>> be4629d9
+    private jointUIService: JointUIService
   ) {
   }
 
