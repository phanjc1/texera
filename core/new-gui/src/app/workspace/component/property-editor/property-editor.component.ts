import { OperatorSchema } from './../../types/operator-schema.interface';
import { OperatorPredicate, Breakpoint } from '../../types/workflow-common.interface';
import { WorkflowActionService } from './../../service/workflow-graph/model/workflow-action.service';
import { DynamicSchemaService } from '../../service/dynamic-schema/dynamic-schema.service';
import { Component } from '@angular/core';

import { Subject } from 'rxjs/Subject';
import { Observable } from 'rxjs/Observable';
import '../../../common/rxjs-operators';

import { cloneDeep, isEqual } from 'lodash';

import { JSONSchema7 } from 'json-schema';
import * as Ajv from 'ajv';

import { FormGroup } from '@angular/forms';
import { FormlyFormOptions, FormlyFieldConfig } from '@ngx-formly/core';
import { FormlyJsonschema } from '@ngx-formly/core/json-schema';
import { ExecuteWorkflowService, FORM_DEBOUNCE_TIME_MS } from '../../service/execute-workflow/execute-workflow.service';
import { ExecutionState, OperatorState } from '../../types/execute-workflow.interface';


/**
 * PropertyEditorComponent is the panel that allows user to edit operator properties.
 *
 * Property Editor uses JSON Schema to automatically generate the form from the JSON Schema of an operator.
 * For example, the JSON Schema of Sentiment Analysis could be:
 *  'properties': {
 *    'attribute': { 'type': 'string' },
 *    'resultAttribute': { 'type': 'string' }
 *  }
 * The automatically generated form will show two input boxes, one titled 'attribute' and one titled 'resultAttribute'.
 * More examples of the operator JSON schema can be found in `mock-operator-metadata.data.ts`
 * More about JSON Schema: Understading JSON Schema - https://spacetelescope.github.io/understanding-json-schema/
 *
 * OperatorMetadataService will fetch metadata about the operators, which includes the JSON Schema, from the backend.
 *
 * We use library `angular2-json-schema-form` to generate form from json schema
 * https://github.com/dschnelldavis/angular2-json-schema-form
 *
 * For more details of comparing different libraries, and the problems of the current library,
 *  see `json-schema-library.md`
 *
 * @author Zuozhi Wang
 */
@Component({
  selector: 'texera-property-editor',
  templateUrl: './property-editor.component.html',
  styleUrls: ['./property-editor.component.scss'],
})
export class PropertyEditorComponent {

  // debounce time for form input in miliseconds
  //  please set this to multiples of 10 to make writing tests easy
  public static formInputDebounceTime: number = FORM_DEBOUNCE_TIME_MS;

  // re-delcare enum for angular template to access it
  public readonly ExecutionState = ExecutionState;

  // operatorID if the component is displaying operator property editor
  public currentOperatorID: string | undefined;

  // the linkID if the component is displaying breakpoint editor
  public currentLinkID: string | undefined;

  // used in HTML template to control if the form is displayed
  public displayForm: boolean = false;

  // whether the editor can be edited
  public interactive: boolean = true;

  // the source event stream of form change triggered by library at each user input
  public sourceFormChangeEventStream = new Subject<object>();

  // the output form change event stream after debouce time and filtering out values
  public operatorPropertyChangeStream = this.createOutputFormChangeEventStream(
    this.sourceFormChangeEventStream, data => this.checkOperatorProperty(data));

  public breakpointChangeStream = this.createOutputFormChangeEventStream(
    this.sourceFormChangeEventStream, data => this.checkBreakpoint(data));

  // inputs and two-way bindings to formly component
  public formlyFormGroup: FormGroup | undefined;
  public formData: any;
  public formlyOptions: FormlyFormOptions | undefined;
  public formlyFields: FormlyFieldConfig[] | undefined;
  public formTitle: string | undefined;

  // used to fill in default values in json schema to initialize new operator
  private ajv = new Ajv({ useDefaults: true });

  constructor(
<<<<<<< HEAD
    public formlyJsonschema: FormlyJsonschema,
    public workflowActionService: WorkflowActionService,
    public autocompleteService: DynamicSchemaService,
    public executeWorkflowService: ExecuteWorkflowService,
    private ref: ChangeDetectorRef
=======
    private formlyJsonschema: FormlyJsonschema,
    private workflowActionService: WorkflowActionService,
    private autocompleteService: DynamicSchemaService,
>>>>>>> 9099ce99
  ) {
    // listen to the autocomplete event, remove invalid properties, and update the schema displayed on the form
    this.handleOperatorSchemaChange();

    // when the operator's property is updated via program instead of user updating the json schema form,
    //  this observable will be responsible in handling these events.
    this.handleOperatorPropertyChange();

    // handle the form change event on the user interface to actually set the operator property
    this.handleOnFormChange();

    // handle highlight / unhighlight event to show / hide the property editor form
    this.handleHighlightEvents();

    this.handleDisableEditorInteractivity();

  }

  /**
   * Callback function provided to the Angular Json Schema Form library,
   *  whenever the form data is changed, this function is called.
   * It only serves as a bridge from a callback function to RxJS Observable
   * @param formData
   */
  public onFormChanges(event: object): void {
    this.sourceFormChangeEventStream.next(event);
  }

  public hasBreakpoint(): boolean {
    if (! this.currentLinkID) {
      return false;
    }
    return this.workflowActionService.getTexeraGraph().getLinkBreakpoint(this.currentLinkID) !== undefined;
  }

  public handleAddBreakpoint() {
    if (this.currentLinkID && this.workflowActionService.getTexeraGraph().hasLinkWithID(this.currentLinkID)) {
      this.workflowActionService.setLinkBreakpoint(this.currentLinkID, this.formData);
      if (this.executeWorkflowService.getExecutionState().state === ExecutionState.Paused ||
      this.executeWorkflowService.getExecutionState().state === ExecutionState.BreakpointTriggered) {
        this.executeWorkflowService.addBreakpointRuntime(this.currentLinkID, this.formData);
      }
    }
  }

  /**
   * This method handles the link breakpoint remove button click event.
   * It will hide the property editor, clean up currentBreakpointInitialData.
   * Then unhighlight the link and remove it from the workflow.
   */
  public handleRemoveBreakpoint() {
    if (this.currentLinkID) {
      // remove breakpoint in texera workflow first, then unhighlight it
      this.workflowActionService.removeLinkBreakpoint(this.currentLinkID);
      this.workflowActionService.getJointGraphWrapper().unhighlightLink(this.currentLinkID);
    }
    this.clearPropertyEditor();
  }

  public allowChangeOperatorLogic() {
    this.setInteractivity(true);
  }

  public confirmChangeOperatorLogic() {
    this.setInteractivity(false);
    if (this.currentOperatorID) {
      this.executeWorkflowService.changeOperatorLogic(this.currentOperatorID);
    }
  }

  public setInteractivity(interactive: boolean) {
    this.interactive = interactive;
    if (this.formlyFormGroup !== undefined) {
      if (this.interactive) {
        this.formlyFormGroup.enable();
      } else {
        this.formlyFormGroup.disable();
      }
    }
  }

  /**
   * Hides the form and clears all the data of the current the property editor
   */
  public clearPropertyEditor(): void {
    // set displayForm to false in the very beginning
    // hide the view first and then make everything null
    this.displayForm = false;
    this.currentOperatorID = undefined;
    this.currentLinkID = undefined;

    this.formlyFormGroup = undefined;
    this.formData = undefined;
    this.formlyFields = undefined;
    this.formTitle = undefined;
  }

  public showBreakpointEditor(linkID: string): void {
    if (!this.workflowActionService.getTexeraGraph().hasLinkWithID(linkID)) {
      throw new Error(`change property editor: link does not exist`);
    }
    // set the operator data needed
    this.currentLinkID = linkID;
    const breakpointSchema = this.autocompleteService.getDynamicBreakpointSchema(linkID).jsonSchema;

    this.formTitle = 'Breakpoint';
    const breakpoint = this.workflowActionService.getTexeraGraph().getLinkBreakpoint(linkID);
    this.formData = breakpoint !== undefined ? cloneDeep(breakpoint) : {};
    this.setFormlyFormBinding(breakpointSchema);

    // show breakpoint editor
    this.displayForm = true;

    const interactive = this.executeWorkflowService.getExecutionState().state === ExecutionState.Uninitialized ||
      this.executeWorkflowService.getExecutionState().state === ExecutionState.Paused ||
      this.executeWorkflowService.getExecutionState().state === ExecutionState.BreakpointTriggered ||
      this.executeWorkflowService.getExecutionState().state === ExecutionState.Completed;
    this.setInteractivity(interactive);
  }

  /**
   * Changes the property editor to use the new operator data.
   * Sets all the data needed by the json schema form and displays the form.
   * @param operator
   */
  public showOperatorPropertyEditor(operator: OperatorPredicate): void {
    // set the operator data needed
    this.currentOperatorID = operator.operatorID;
    const currentOperatorSchema = this.autocompleteService.getDynamicSchema(this.currentOperatorID);
    this.setFormlyFormBinding(currentOperatorSchema.jsonSchema);
    this.formTitle = currentOperatorSchema.additionalMetadata.userFriendlyName;

    /**
     * Important: make a deep copy of the initial property data object.
     * Prevent the form directly changes the value in the texera graph without going through workflow action service.
     */
    this.formData = cloneDeep(operator.operatorProperties);

    // use ajv to initialize the default value to data according to schema, see https://ajv.js.org/#assigning-defaults
    // WorkflowUtil service also makes sure that the default values are filled in when operator is added from the UI
    // However, we perform an addition check for the following reasons:
    // 1. the operator might be added not directly from the UI, which violates the precondition
    // 2. the schema might change, which specifies a new default value
    // 3. formly doesn't emit change event when it fills in default value, causing an inconsistency between component and service

    this.ajv.validate(this.currentOperatorSchema, this.formData);

    // manually trigger a form change event because default value might be filled in
    this.onFormChanges(this.formData);

    // set displayForm to true in the end - first initialize all the data then show the view
    this.displayForm = true;

<<<<<<< HEAD
    const interactive = this.executeWorkflowService.getExecutionState().state === ExecutionState.Uninitialized ||
      this.executeWorkflowService.getExecutionState().state === ExecutionState.Completed;
    this.setInteractivity(interactive);
=======
>>>>>>> 9099ce99
  }

  /**
   * Handles the form change event stream observable,
   *  which corresponds to every event the json schema form library emits.
   *
   * Applies rules that transform the event stream to trigger resonably and less frequently ,
   *  such as debounce time and distince condition.
   *
   * Then modifies the operator property to use the new form data.
   */
  public createOutputFormChangeEventStream(
    formChangeEvent: Observable<object>,
    modelCheck: (formData: object) => boolean
  ): Observable<object> {

    return formChangeEvent
      // set a debounce time to avoid events triggering too often
      //  and to circumvent a bug of the library - each action triggers event twice
      .debounceTime(PropertyEditorComponent.formInputDebounceTime)
      // .do(evt => console.log(evt))
      // don't emit the event until the data is changed
      .distinctUntilChanged()
      // .do(evt => console.log(evt))
      // don't emit the event if form data is same with current actual data
      // also check for other unlikely circumstances (see below)
      .filter(formData => modelCheck(formData))
      // share() because the original observable is a hot observable
      .share();

  }

  private checkOperatorProperty(formData: object): boolean {
    // check if the component is displaying operator property
    if (this.currentOperatorID === undefined) {
      return false;
    }
    // check if the operator still exists, it might be deleted during deboucne time
    const operator = this.workflowActionService.getTexeraGraph().getOperator(this.currentOperatorID);
    if (!operator) {
      return false;
    }
    // only emit change event if the form data actually changes
    if (isEqual(formData, operator.operatorProperties)) {
      return false;
    }
    return true;
  }

  private checkBreakpoint(formData: object): boolean {
    // check if the component is displaying breakpoint
    if (!this.currentLinkID) {
      return false;
    }
    // check if the link still exists
    const link = this.workflowActionService.getTexeraGraph().getLinkWithID(this.currentLinkID);
    if (!link) {
      return false;
    }
    // only emit change event if the form data actually changes
    if (isEqual(formData, this.workflowActionService.getTexeraGraph().getLinkBreakpoint(link.linkID))) {
      return false;
    }
    return true;
  }

  private handleDisableEditorInteractivity(): void {
    this.executeWorkflowService.getExecutionStateStream().subscribe(event => {
      if (this.currentOperatorID) {
        if (event.current.state === ExecutionState.Completed || event.current.state === ExecutionState.Failed) {
          this.setInteractivity(true);
        } else {
          this.setInteractivity(false);
        }
      }
    });
  }

  /**
   * This method handles the schema change event from autocomplete. It will get the new schema
   *  propagated from autocomplete and check if the operators' properties that users input
   *  previously are still valid. If invalid, it will remove these fields and triggered an event so
   *  that the user interface will be updated through handleOperatorPropertyChange() method.
   *
   * If the operator that experiences schema changed is the same as the operator that is currently
   *  displaying on the property panel, this handler will update the current operator schema
   *  to the new schema.
   */
  private handleOperatorSchemaChange(): void {
    this.autocompleteService.getOperatorDynamicSchemaChangedStream().subscribe(
      event => {
        if (event.operatorID === this.currentOperatorID) {
          const currentOperatorSchema = this.autocompleteService.getDynamicSchema(this.currentOperatorID);
          const operator = this.workflowActionService.getTexeraGraph().getOperator(event.operatorID);
          if (!operator) {
            throw new Error(`operator ${event.operatorID} does not exist`);
          }
          this.setFormlyFormBinding(currentOperatorSchema.jsonSchema);
        }
      }
    );
  }

  /**
   * This method captures the change in operator's property via program instead of user updating the
   *  json schema form in the user interface.
   *
   * For instance, when the input doesn't matching the new j   son schema and the UI needs to remove the
   *  invalid fields, this form will capture those events.
   */
  private handleOperatorPropertyChange(): void {
    this.workflowActionService.getTexeraGraph().getOperatorPropertyChangeStream()
      .filter(event => this.currentOperatorID !== undefined)
      .filter(operatorChanged => operatorChanged.operator.operatorID === this.currentOperatorID)
      .filter(operatorChanged => !isEqual(this.formData, operatorChanged.operator.operatorProperties))
      .subscribe(operatorChanged => {
        this.formData = cloneDeep(operatorChanged.operator.operatorProperties);
      });
    this.workflowActionService.getTexeraGraph().getBreakpointChangeStream()
      .filter(event => this.currentLinkID !== undefined)
      .filter(event => event.linkID === this.currentLinkID)
      .filter(event => !isEqual(this.formData, this.workflowActionService.getTexeraGraph().getLinkBreakpoint(event.linkID)))
      .subscribe(event => {
        this.formData = cloneDeep(this.workflowActionService.getTexeraGraph().getLinkBreakpoint(event.linkID));
      });
  }

  /**
   * This method handles the form change event and set the operator property
   *  in the texera graph.
   */
  private handleOnFormChange(): void {
    this.operatorPropertyChangeStream.subscribe(formData => {
      // set the operator property to be the new form data
      if (this.currentOperatorID) {
        this.workflowActionService.setOperatorProperty(this.currentOperatorID, formData);
      }
    });
    // this.breakpointChangeStream.subscribe(formData => {
    //   if (this.currentLinkID) {
    //     this.workflowActionService.setLinkBreakpoint(this.currentLinkID, formData as Breakpoint);
    //   }
    // });
  }

  /**
   * Handles the operator highlight / unhighlight events.
   *
   * When operators are highlighted / unhighlighted,
   *   -> displays the form of the highlighted operator if only one operator is highlighted
   *   -> hides the form otherwise
   */
  private handleHighlightEvents() {
    Observable.merge(
      this.workflowActionService.getJointGraphWrapper().getJointCellHighlightStream(),
      this.workflowActionService.getJointGraphWrapper().getJointCellUnhighlightStream()
    ).subscribe(() => {
      // Displays the form of the highlighted operator if only one operator is highlighted;
      // hides the form if no operator is highlighted or multiple operators are highlighted.
      const highlightedOperators = this.workflowActionService.getJointGraphWrapper().getCurrentHighlightedOperatorIDs();
      if (highlightedOperators.length === 1) {
        const operator = this.workflowActionService.getTexeraGraph().getOperator(highlightedOperators[0]);
        this.clearPropertyEditor();
        this.showOperatorPropertyEditor(operator);
      } else {
        this.clearPropertyEditor();
      }
    });
    this.workflowActionService.getJointGraphWrapper().getLinkHighlightStream()
      .subscribe(linkID => {
        // TODO: fix this, this should not be handled here
        // this.workflowActionService.getJointGraphWrapper().getCurrentHighlightedOperatorIDs()
        //       .forEach(operatorID => this.workflowActionService.getJointGraphWrapper().unhighlightOperator(operatorID));
        this.clearPropertyEditor();
        this.showBreakpointEditor(linkID.linkID);
      });
    this.workflowActionService.getJointGraphWrapper().getLinkUnhighlightStream()
      .filter(linkID => this.currentLinkID !== undefined && this.currentLinkID === linkID.linkID)
      .subscribe(linkID => this.clearPropertyEditor());
  }

  private setFormlyFormBinding(schema: JSONSchema7) {
    // intercept JsonSchema -> FormlySchema process, adding custom options
    const jsonSchemaMapIntercept = (mappedField: FormlyFieldConfig, mapSource: JSONSchema7): FormlyFieldConfig => {
      // if the title contains "password", then make the field type also to be password
      if (mapSource?.title?.toLowerCase()?.includes('password')) {
        if (mappedField.templateOptions) {
          mappedField.templateOptions.type = 'password';
        }
      }
      // if the title is boolean expression (for Mysql source), then make the field to textarea with 5 rows
      if (mapSource?.title?.toLowerCase() === 'boolean expression') {
        if (mappedField.type) {
          mappedField.type = 'textarea';
        }
        if (mappedField.templateOptions) {
          mappedField.templateOptions.rows = 5;
        }
      }
      return mappedField;
    };

    this.formlyFormGroup = new FormGroup({});
    this.formlyOptions = {};
    const field = this.formlyJsonschema.toFieldConfig(schema, { map: jsonSchemaMapIntercept });
    field.hooks = {
      onInit: (fieldConfig) => {
        if (!this.interactive) {
          fieldConfig?.form?.disable();
        }
      }
    };

    this.formlyFields = [field];
  }

}<|MERGE_RESOLUTION|>--- conflicted
+++ resolved
@@ -90,17 +90,10 @@
   private ajv = new Ajv({ useDefaults: true });
 
   constructor(
-<<<<<<< HEAD
     public formlyJsonschema: FormlyJsonschema,
     public workflowActionService: WorkflowActionService,
     public autocompleteService: DynamicSchemaService,
     public executeWorkflowService: ExecuteWorkflowService,
-    private ref: ChangeDetectorRef
-=======
-    private formlyJsonschema: FormlyJsonschema,
-    private workflowActionService: WorkflowActionService,
-    private autocompleteService: DynamicSchemaService,
->>>>>>> 9099ce99
   ) {
     // listen to the autocomplete event, remove invalid properties, and update the schema displayed on the form
     this.handleOperatorSchemaChange();
@@ -246,7 +239,7 @@
     // 2. the schema might change, which specifies a new default value
     // 3. formly doesn't emit change event when it fills in default value, causing an inconsistency between component and service
 
-    this.ajv.validate(this.currentOperatorSchema, this.formData);
+    this.ajv.validate(currentOperatorSchema, this.formData);
 
     // manually trigger a form change event because default value might be filled in
     this.onFormChanges(this.formData);
@@ -254,12 +247,9 @@
     // set displayForm to true in the end - first initialize all the data then show the view
     this.displayForm = true;
 
-<<<<<<< HEAD
     const interactive = this.executeWorkflowService.getExecutionState().state === ExecutionState.Uninitialized ||
       this.executeWorkflowService.getExecutionState().state === ExecutionState.Completed;
     this.setInteractivity(interactive);
-=======
->>>>>>> 9099ce99
   }
 
   /**
@@ -398,11 +388,6 @@
         this.workflowActionService.setOperatorProperty(this.currentOperatorID, formData);
       }
     });
-    // this.breakpointChangeStream.subscribe(formData => {
-    //   if (this.currentLinkID) {
-    //     this.workflowActionService.setLinkBreakpoint(this.currentLinkID, formData as Breakpoint);
-    //   }
-    // });
   }
 
   /**
