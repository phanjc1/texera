--- conflicted
+++ resolved
@@ -1,8 +1,4 @@
-<<<<<<< HEAD
-import { JointModelService } from './../workflow-graph/model/joint-model.service';
-=======
 import { Point } from './../../types/workflow-common.interface';
->>>>>>> db831d90
 import { WorkflowActionService } from './../workflow-graph/model/workflow-action.service';
 import { Observable } from 'rxjs/Observable';
 import { WorkflowUtilService } from './../workflow-graph/util/workflow-util.service';
@@ -67,7 +63,6 @@
 
   constructor(
     private jointUIService: JointUIService,
-    private jointModelService: JointModelService,
     private workflowUtilService: WorkflowUtilService,
     private workflowActionService: WorkflowActionService
   ) {
@@ -79,12 +74,8 @@
       value => {
         this.currentOperatorType = DragDropService.DRAG_DROP_TEMP_OPERATOR_TYPE;
         const operator = this.workflowUtilService.getNewOperatorPredicate(value.operatorType);
-<<<<<<< HEAD
-        this.workflowActionService.addOperator(operator, value.offset);
-        this.jointModelService.highlightOperator(operator.operatorID);
-=======
         this.workflowActionService.addOperator(operator, this.jointUIService.getJointOperatorElement(operator, value.offset));
->>>>>>> db831d90
+        this.workflowActionService.getJointGraphWrapper().highlightOperator(operator.operatorID);
       }
     );
   }
