--- conflicted
+++ resolved
@@ -23,12 +23,9 @@
 import { ResultPanelComponent, NgbModalComponent } from './workspace/component/result-panel/result-panel.component';
 import { OperatorLabelComponent } from './workspace/component/operator-panel/operator-label/operator-label.component';
 import { ProductTourComponent } from './workspace/component/product-tour/product-tour.component';
-<<<<<<< HEAD
 import { MiniMapComponent } from './workspace/component/mini-map/mini-map.component';
 
-=======
 import { ResultPanelToggleComponent } from './workspace/component/result-panel-toggle/result-panel-toggle.component';
->>>>>>> 225dac89
 
 @NgModule({
   declarations: [
@@ -42,11 +39,8 @@
     NgbModalComponent,
     OperatorLabelComponent,
     ProductTourComponent,
-<<<<<<< HEAD
     MiniMapComponent
-=======
     ResultPanelToggleComponent
->>>>>>> 225dac89
   ],
   imports: [
     BrowserModule,
